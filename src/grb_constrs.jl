--- conflicted
+++ resolved
@@ -213,11 +213,7 @@
                      Ptr{Cint},
                      Ptr{Cdouble}
                      ), 
-<<<<<<< HEAD
                      model, convert(Cint, 1), convert(Cint, nelem), Cint[typ], Cint[0], convert(Vector{Cint}, idx-1), weight)
-=======
-                     model, convert(Cint, 1), convert(Cint, nelem), Cint[typ], Cint[0, nelem-1], convert(Vector{Cint}, idx.-1), weight)
->>>>>>> 9e5eb9f2
     if ret != 0
         throw(GurobiError(model.env, ret))
     end
